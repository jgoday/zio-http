package zhttp.http

import io.netty.channel.ChannelHandlerContext
<<<<<<< HEAD
import io.netty.handler.codec.http.HttpHeaderNames
=======
import io.netty.handler.codec.http.{HttpHeaderNames, HttpUtil}
>>>>>>> cfcfc473

import java.net.{InetAddress, InetSocketAddress}
import java.nio.charset.Charset

// REQUEST
final case class Request(
  endpoint: Endpoint,
  headers: List[Header] = List.empty,
  content: HttpData[Any, Nothing] = HttpData.empty,
  private val channelContext: ChannelHandlerContext = null,
) extends HasHeaders
    with HeadersHelpers { self =>
  val method: Method = endpoint._1
  val url: URL       = endpoint._2
  val route: Route   = method -> url.path

  val getCharset: Option[Charset] =
    getHeaderValue(HttpHeaderNames.CONTENT_TYPE).map(HttpUtil.getCharset(_, HTTP_CHARSET))

  def getBodyAsString: Option[String] = content match {
    case HttpData.CompleteData(data) => Option(new String(data.toArray, getCharset.getOrElse(HTTP_CHARSET)))
    case _                           => Option.empty
  }

  def remoteAddress: Option[InetAddress] = {
    if (channelContext != null && channelContext.channel().remoteAddress().isInstanceOf[InetSocketAddress])
      Some(channelContext.channel().remoteAddress().asInstanceOf[InetSocketAddress].getAddress)
    else
      None
  }

  def cookies(cookies: List[Cookie]): Request =
    self.copy(headers =
      headers ++ List(
        Header.custom(HttpHeaderNames.COOKIE.toString, cookies.map(p => p.name + "=" + p.content) mkString "; "),
      ),
    )

  def cookiesFromHeader(headers: List[Header]): Request = self.copy(headers =
    headers ++ List(
      Header.custom(
        HttpHeaderNames.COOKIE.toString,
        Response.cookies(headers).map(p => p.name + "=" + p.content) mkString "; ",
      ),
    ),
  )
}<|MERGE_RESOLUTION|>--- conflicted
+++ resolved
@@ -1,11 +1,7 @@
 package zhttp.http
 
 import io.netty.channel.ChannelHandlerContext
-<<<<<<< HEAD
-import io.netty.handler.codec.http.HttpHeaderNames
-=======
 import io.netty.handler.codec.http.{HttpHeaderNames, HttpUtil}
->>>>>>> cfcfc473
 
 import java.net.{InetAddress, InetSocketAddress}
 import java.nio.charset.Charset
@@ -52,4 +48,6 @@
       ),
     ),
   )
-}+}
+
+object Request {}