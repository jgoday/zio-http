--- conflicted
+++ resolved
@@ -177,17 +177,11 @@
   def start[R <: Has[_]](
     port: Int,
     http: HttpApp[R, Throwable],
-<<<<<<< HEAD
-  ): ZIO[R, Throwable, Nothing] =
+  ): ZIO[R, Throwable, Nothing] = {
     (Server(http)
       .withPort(port))
       .make
-      .zipLeft(ZManaged.succeed(println(s"Server started on port: ${port}")))
-=======
-  ): ZIO[R, Throwable, Nothing] = {
-    (Server.bind(port) ++ Server.app(http)).make
       .flatMap(start => ZManaged.succeed(println(s"Server started on port: ${start.port}")))
->>>>>>> 2d26f131
       .useForever
       .provideSomeLayer[R](EventLoopGroup.auto(0) ++ ServerChannelFactory.auto)
   }
